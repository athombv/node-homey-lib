--- conflicted
+++ resolved
@@ -8,14 +8,10 @@
   "virtualTitle": {
     "en": "What's the type?"
   },
-<<<<<<< HEAD
-  "allowedVirtual": ["bicycle", "car", "scooter"],
-  "minCompatibility": "12.0.0"
-=======
   "allowedVirtual": [
     "bicycle",
     "car",
     "scooter"
-  ]
->>>>>>> 22562c6c
+  ],
+  "minCompatibility": "12.0.0"
 }
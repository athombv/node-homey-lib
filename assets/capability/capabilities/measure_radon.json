{
  "type": "number",
  "title": {
    "en": "Radon",
    "nl": "Radon",
    "da": "Radon",
    "it": "Radon",
    "ko": "라돈",
    "pl": "Radon",
    "ru": "Радон",
    "sv": "Radon"
  },
  "units": {
    "en": "Bq/m³",
    "nl": "Bq/m³",
    "da": "Bq/m³",
    "it": "Bq/m³",
    "ko": "Bq/m³",
    "pl": "Bq/m³",
    "ru": "Бк/м³",
    "sv": "Bq/m³"
  },
  "insights": true,
  "desc": {
    "en": "Radon in Becquerel per cubic meter (Bq/m³)",
    "nl": "Radon in becquerel per kubieke meter (Bq/m³)",
    "da": "Radon i Becquerel pr. kubikmeter (Bq/m³)",
    "it": "Radon in Becquerel per metro cubo (Bq/m³)",
    "ko": "입방미터당 베크렐(Bq/m³) 단위의 라돈",
    "pl": "Radon w bekerelach na metr sześcienny (Bq/m³)",
    "ru": "Радон в беккерелях на кубический метр (Бк/м³)",
    "sv": "Radon i becquerel per kubikmeter (Bq/m³)"
  },
  "chartType": "spline",
  "decimals": 2,
  "getable": true,
  "setable": false,
  "uiComponent": "sensor",
  "$flow": {
    "triggers": [
      {
        "id": "measure_radon_changed",
        "title": {
<<<<<<< HEAD
          "en": "The Radon value has changed",
          "nl": "De radonwaarde is veranderd",
          "da": "Radon-værdien har ændret sig",
          "it": "Il valore del Radon è cambiato",
          "ko": "라돈 값 변경됨",
          "no": "Radonverdien er endret",
          "pl": "Zmieniła się wartość radonu",
          "ru": "Значение радона изменилось",
          "sv": "Radonvärdet har ändrats"
=======
          "en": "The radon level has changed",
          "nl": "Het radonniveau is veranderd"
>>>>>>> 950a774c
        },
        "tokens": [
          {
            "name": "$id",
            "title": "$title",
            "type": "$type",
            "example": 2
          }
        ]
      }
    ]
  },
  "minCompatibility": "12.1.0"
}<|MERGE_RESOLUTION|>--- conflicted
+++ resolved
@@ -41,9 +41,8 @@
       {
         "id": "measure_radon_changed",
         "title": {
-<<<<<<< HEAD
-          "en": "The Radon value has changed",
-          "nl": "De radonwaarde is veranderd",
+          "en": "The radon level has changed",
+          "nl": "Het radonniveau is veranderd",
           "da": "Radon-værdien har ændret sig",
           "it": "Il valore del Radon è cambiato",
           "ko": "라돈 값 변경됨",
@@ -51,10 +50,6 @@
           "pl": "Zmieniła się wartość radonu",
           "ru": "Значение радона изменилось",
           "sv": "Radonvärdet har ändrats"
-=======
-          "en": "The radon level has changed",
-          "nl": "Het radonniveau is veranderd"
->>>>>>> 950a774c
         },
         "tokens": [
           {

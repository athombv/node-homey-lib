{
  "type": "enum",
  "title": {
    "en": "Heater Operation Mode",
    "nl": "Verwarmingsmodus",
    "da": "Varmeapparatets driftstilstand",
    "it": "Modalità di funzionamento del calorifero",
    "ko": "히터 작동 모드",
    "pl": "Tryb grzania",
    "ru": "Режим работы обогревателя",
    "sv": "Driftläge för värmare"
  },
  "values": [
    {
      "id": "eco",
      "title": {
        "en": "Eco",
        "nl": "Eco",
        "da": "Øko",
        "it": "Eco",
        "ko": "에코",
        "pl": "Eko",
        "ru": "Эко",
        "sv": "Eco"
      }
    },
    {
      "id": "electric",
      "title": {
        "en": "Electric",
        "nl": "Elektrisch",
        "da": "Elektrisk",
        "it": "Elettrico",
        "ko": "전기",
        "pl": "Elektryczne",
        "ru": "Электричество",
        "sv": "Elektrisk"
      }
    },
    {
      "id": "performance",
      "title": {
        "en": "Performance",
        "nl": "Prestatie",
        "da": "Præstation",
        "it": "Prestazioni",
        "ko": "퍼포먼스",
        "pl": "Komfort",
        "ru": "Производительность",
        "sv": "Prestanda"
      }
    },
    {
      "id": "high_demand",
      "title": {
        "en": "High Demand",
        "nl": "Hoog verbruik",
        "da": "Høj efterspørgsel",
        "it": "Domanda elevata",
        "ko": "고수요",
        "pl": "Wysokie zapotrzebowanie",
        "ru": "Высокое потребление",
        "sv": "Hög efterfrågan"
      }
    },
    {
      "id": "heat_pump",
      "title": {
        "en": "Heat Pump",
        "nl": "Warmtepomp",
        "da": "Varmepumpe",
        "it": "Pompa di calore",
        "ko": "히트 펌프",
        "no": "Varmepumpe",
        "pl": "Pompa ciepła",
        "ru": "Тепловой насос",
        "sv": "Värmepump"
      }
    },
    {
      "id": "gas",
      "title": {
        "en": "Gas",
        "nl": "Gas",
        "da": "Gas",
        "it": "Gas",
        "ko": "가스",
        "no": "Gass",
        "pl": "Gazowe",
        "ru": "Газ",
        "sv": "Gas"
      }
    },
    {
      "id": "off",
      "title": {
        "en": "Off",
        "nl": "Uit",
        "da": "Fra",
        "it": "Off",
        "ko": "꺼짐",
        "no": "Av",
        "pl": "Wył",
        "ru": "Выключен",
        "sv": "Av"
      }
    }
  ],
  "getable": true,
  "setable": true,
  "uiComponent": "picker",
  "$flow": {
    "triggers": [
      {
        "id": "heater_operation_mode_changed",
        "title": {
<<<<<<< HEAD
          "en": "The heater operation mode has changed to",
          "nl": "De verwarmingsmodus is veranderd naar",
          "da": "Varmeapparatets driftstilstand er ændret til",
          "it": "La modalità di funzionamento del calorifero è passata a",
          "ko": "히터 작동 모드가 다음으로 변경됨",
          "no": "Varmeelementets driftsmodus er endret til",
          "pl": "Tryb grzania zmienił się na",
          "ru": "Режим работы обогревателя изменен на",
          "sv": "Värmarens driftläge har ändrats till"
=======
          "en": "The heater operation mode changed to",
          "nl": "De verwarmingsmodus veranderd naar"
>>>>>>> 950a774c
        },
        "args": [
          {
            "name": "mode",
            "type": "dropdown",
            "values": "$values"
          }
        ]
      }
    ],
    "conditions": [
      {
        "id": "heater_operation_mode_is",
        "title": {
          "en": "The heater operation mode !{{is|is not}}",
          "nl": "De verwarmingsmodus !{{is|is niet}}",
          "da": "Varmeapparatets driftstilstand !{{er|er ikke}}",
          "it": "La modalità di funzionamento del calorifero !{{è|non è}}",
          "ko": "히터 작동 모드가 다음!{{과 같음| 아님}}",
          "pl": "Tryb pracy ogrzewacza !{{jest|nie jest}}",
          "ru": "Режим работы обогревателя !{{is|is not}}",
          "sv": "Driftläge för värmaren !{{är|är inte}}"
        },
        "args": [
          {
            "name": "mode",
            "type": "dropdown",
            "values": "$values"
          }
        ]
      }
    ],
    "actions": [
      {
        "id": "set_heater_operation_mode",
        "title": {
          "en": "Set the heater operation mode to",
          "nl": "De verwarmingsmodus instellen op",
          "da": "Indstil varmeapparatets driftstilstand til",
          "it": "Imposta la modalità di funzionamento del calorifero su",
          "ko": "히터 작동 모드를 다음으로 설정",
          "pl": "Ustaw tryb grzania na",
          "ru": "Установить режим работы обогревателя на",
          "sv": "Ställ in värmarens driftläge på"
        },
        "args": [
          {
            "name": "mode",
            "type": "dropdown",
            "values": "$values"
          }
        ]
      }
    ]
  },
  "minCompatibility": "12.1.0"
}<|MERGE_RESOLUTION|>--- conflicted
+++ resolved
@@ -114,9 +114,8 @@
       {
         "id": "heater_operation_mode_changed",
         "title": {
-<<<<<<< HEAD
-          "en": "The heater operation mode has changed to",
-          "nl": "De verwarmingsmodus is veranderd naar",
+          "en": "The heater operation mode changed to",
+          "nl": "De verwarmingsmodus veranderd naar",
           "da": "Varmeapparatets driftstilstand er ændret til",
           "it": "La modalità di funzionamento del calorifero è passata a",
           "ko": "히터 작동 모드가 다음으로 변경됨",
@@ -124,10 +123,6 @@
           "pl": "Tryb grzania zmienił się na",
           "ru": "Режим работы обогревателя изменен на",
           "sv": "Värmarens driftläge har ändrats till"
-=======
-          "en": "The heater operation mode changed to",
-          "nl": "De verwarmingsmodus veranderd naar"
->>>>>>> 950a774c
         },
         "args": [
           {

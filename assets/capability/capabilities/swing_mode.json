--- conflicted
+++ resolved
@@ -59,9 +59,8 @@
       {
         "id": "swing_mode_changed",
         "title": {
-<<<<<<< HEAD
-          "en": "Swing mode has changed",
-          "nl": "Zwenkmodus is veranderd",
+          "en": "Swing mode changed to",
+          "nl": "Zwenkmodus is veranderd naar",
           "da": "Svingtilstanden har ændret sig",
           "it": "La modalità swing è cambiata",
           "ko": "스윙 모드가 변경됨",
@@ -69,10 +68,6 @@
           "pl": "Zmienił się tryb wahania",
           "ru": "Режим качания изменен",
           "sv": "Svängläget har förändrats"
-=======
-          "en": "Swing mode changed to",
-          "nl": "Zwenkmodus is veranderd naar"
->>>>>>> 950a774c
         },
         "args": [
           {

{
  "type": "number",
  "title": {
    "en": "NOx",
    "nl": "NOx",
    "da": "NOx",
    "it": "NOx",
    "ko": "NOx",
    "no": "NOx",
    "pl": "NOx",
    "ru": "NOx",
    "sv": "NOx"
  },
  "units": {
    "en": "μg/m³",
    "nl": "μg/m³",
    "da": "μg/m³",
    "it": "μg/m³",
    "ko": "μg/m³",
    "no": "μg/m³",
    "pl": "μg/m³",
    "ru": "мкг/м³",
    "sv": "μg/m³"
  },
  "insights": true,
  "desc": {
    "en": "Nitrogen Oxides in micrograms per cubic meter (μg/m³)",
    "nl": "Stikstofoxiden in microgram per kubieke meter (μg/m³)",
    "da": "Kvælstofoxider i mikrogram pr. kubikmeter (μg/m³)",
    "it": "Ossidi di azoto in microgrammi per metro cubo (μg/m³)",
    "ko": "입방미터당 마이크로그램(μg/m³) 단위의 질소 산화물",
    "no": "Nitrogenoksider i mikrogram per kubikkmeter (μg/m³)",
    "pl": "Tlenki azotu w mikrogramach na metr sześcienny (μg/m³)",
    "ru": "Оксиды азота в микрограммах на кубический метр (мкг/м³)",
    "sv": "Kväveoxider i mikrogram per kubikmeter (μg/m³)"
  },
  "chartType": "spline",
  "decimals": 2,
  "getable": true,
  "setable": false,
  "uiComponent": "sensor",
  "$flow": {
    "triggers": [
      {
        "id": "measure_nox_changed",
        "title": {
<<<<<<< HEAD
          "en": "The NOx value changed",
          "nl": "De NOx-waarde is veranderd",
          "da": "NOx-værdien ændrede sig",
          "it": "Il valore di NOx è cambiato",
          "ko": "NOx 값 변경됨",
          "no": "NOx-verdien ble endret",
          "pl": "Zmieniła się wartość NOx",
          "ru": "Значение NOx изменилось",
          "sv": "NOx-värdet ändrades"
=======
          "en": "The NOx level changed",
          "nl": "Het NOx-niveau is veranderd"
>>>>>>> 950a774c
        },
        "tokens": [
          {
            "name": "$id",
            "title": "$title",
            "type": "$type",
            "example": 2
          }
        ]
      }
    ]
  },
  "minCompatibility": "12.1.0"
}<|MERGE_RESOLUTION|>--- conflicted
+++ resolved
@@ -44,9 +44,8 @@
       {
         "id": "measure_nox_changed",
         "title": {
-<<<<<<< HEAD
-          "en": "The NOx value changed",
-          "nl": "De NOx-waarde is veranderd",
+          "en": "The NOx level changed",
+          "nl": "Het NOx-niveau is veranderd",
           "da": "NOx-værdien ændrede sig",
           "it": "Il valore di NOx è cambiato",
           "ko": "NOx 값 변경됨",
@@ -54,10 +53,6 @@
           "pl": "Zmieniła się wartość NOx",
           "ru": "Значение NOx изменилось",
           "sv": "NOx-värdet ändrades"
-=======
-          "en": "The NOx level changed",
-          "nl": "Het NOx-niveau is veranderd"
->>>>>>> 950a774c
         },
         "tokens": [
           {

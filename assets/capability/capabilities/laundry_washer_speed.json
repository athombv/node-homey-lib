{
  "type": "enum",
  "title": {
    "en": "Laundry washer speed",
    "nl": "Toerental van wasmachine",
    "da": "Vaskemaskinens hastighed",
    "it": "Velocità della lavatrice",
    "ko": "세탁기 속도",
    "pl": "Prędkość prania",
    "ru": "Скорость стиральной машины",
    "sv": "Tvättmaskinens hastighet"
  },
  "desc": {
    "en": "The spin speed of the laundry washer.",
    "nl": "De centrifugesnelheid van de wasmachine.",
    "da": "Vaskemaskinens centrifugeringshastighed.",
    "it": "La velocità di centrifuga della lavatrice.",
    "ko": "세탁기의 회전 속도입니다.",
    "pl": "Prędkość obrotów pralki.",
    "ru": "Скорость отжима в стиральной машине.",
    "sv": "Tvättmaskinens centrifugeringshastighet."
  },
  "values": [
    {
      "id": "low",
      "title": {
        "en": "Low",
        "nl": "Laag",
        "da": "Lav",
        "it": "Bassa",
        "ko": "저속",
        "pl": "Niska",
        "ru": "Низкая",
        "sv": "Låg"
      }
    },
    {
      "id": "medium",
      "title": {
        "en": "Medium",
        "nl": "Gemiddeld",
        "da": "Medium",
        "it": "Media",
        "ko": "중간",
        "pl": "Średnia",
        "ru": "Средняя",
        "sv": "Medium"
      }
    },
    {
      "id": "high",
      "title": {
        "en": "High",
        "nl": "Hoog",
        "da": "Høj",
        "it": "Alta",
        "ko": "고속",
        "pl": "Wysoka",
        "ru": "Высокая",
        "sv": "Hög"
      }
    }
  ],
  "getable": true,
  "setable": true,
  "uiComponent": "picker",
  "$flow": {
    "triggers": [
      {
        "id": "laundry_washer_speed_changed",
        "highlight": true,
        "title": {
<<<<<<< HEAD
          "en": "The laundry washer speed changed to",
          "nl": "Het toerental van de wasmachine is veranderd naar",
          "da": "Vaskemaskinens hastighed blev ændret til",
          "it": "La velocità della lavatrice è passata a",
          "ko": "세탁기 속도가 다음으로 변경됨",
          "pl": "Prędkość prania zmieniła się na",
          "ru": "Скорость стиральной машины изменена на",
          "sv": "Tvättmaskinens hastighet ändrades till"
=======
          "en": "The speed changed to",
          "nl": "De snelheid is veranderd naar"
>>>>>>> 950a774c
        },
        "args": [
          {
            "name": "speed",
            "type": "dropdown",
            "values": "$values"
          }
        ]
      }
    ],
    "conditions": [
      {
        "id": "laundry_washer_speed_is",
        "title": {
<<<<<<< HEAD
          "en": "The laundry washer speed !{{is|is not}}",
          "nl": "Het toerental van de wasmachine !{{is|is niet}}",
          "da": "Vaskemaskinens hastighed !{{er|er ikke}}",
          "it": "La velocità della lavatrice !{{è|non è}}",
          "ko": "세탁기 속도가 다음!{{과 같음| 아님}}",
          "pl": "Prędkość pralki!{{jest|nie jest}}",
          "ru": "Скорость стиральной машины !{{is|is not}}",
          "sv": "Tvättmaskinens hastighet !{{är|är inte}}"
=======
          "en": "The speed !{{is|is not}}",
          "nl": "De snelheid !{{is|is niet}}"
>>>>>>> 950a774c
        },
        "args": [
          {
            "name": "speed",
            "type": "dropdown",
            "values": "$values"
          }
        ]
      }
    ],
    "actions": [
      {
        "id": "set_laundry_washer_speed",
        "title": {
<<<<<<< HEAD
          "en": "Set the laundry washer speed to",
          "nl": "Het toerental van de wasmachine instellen op",
          "da": "Indstil vaskemaskinens hastighed til",
          "it": "Imposta la velocità della lavatrice su",
          "ko": "세탁기 속도를 다음으로 설정",
          "pl": "Ustaw prędkość prania na",
          "ru": "Установить скорость стиральной машины на",
          "sv": "Ställ in tvättmaskinens hastighet på"
=======
          "en": "Set the speed to",
          "nl": "Stel de snelheid in op"
>>>>>>> 950a774c
        },
        "args": [
          {
            "name": "speed",
            "type": "dropdown",
            "values": "$values"
          }
        ]
      }
    ]
  },
  "minCompatibility": "12.1.0"
}<|MERGE_RESOLUTION|>--- conflicted
+++ resolved
@@ -70,19 +70,14 @@
         "id": "laundry_washer_speed_changed",
         "highlight": true,
         "title": {
-<<<<<<< HEAD
-          "en": "The laundry washer speed changed to",
-          "nl": "Het toerental van de wasmachine is veranderd naar",
+          "en": "The speed changed to",
+          "nl": "De snelheid is veranderd naar",
           "da": "Vaskemaskinens hastighed blev ændret til",
           "it": "La velocità della lavatrice è passata a",
           "ko": "세탁기 속도가 다음으로 변경됨",
           "pl": "Prędkość prania zmieniła się na",
           "ru": "Скорость стиральной машины изменена на",
           "sv": "Tvättmaskinens hastighet ändrades till"
-=======
-          "en": "The speed changed to",
-          "nl": "De snelheid is veranderd naar"
->>>>>>> 950a774c
         },
         "args": [
           {
@@ -97,19 +92,14 @@
       {
         "id": "laundry_washer_speed_is",
         "title": {
-<<<<<<< HEAD
-          "en": "The laundry washer speed !{{is|is not}}",
-          "nl": "Het toerental van de wasmachine !{{is|is niet}}",
+          "en": "The speed !{{is|is not}}",
+          "nl": "De snelheid !{{is|is niet}}",
           "da": "Vaskemaskinens hastighed !{{er|er ikke}}",
           "it": "La velocità della lavatrice !{{è|non è}}",
           "ko": "세탁기 속도가 다음!{{과 같음| 아님}}",
           "pl": "Prędkość pralki!{{jest|nie jest}}",
           "ru": "Скорость стиральной машины !{{is|is not}}",
           "sv": "Tvättmaskinens hastighet !{{är|är inte}}"
-=======
-          "en": "The speed !{{is|is not}}",
-          "nl": "De snelheid !{{is|is niet}}"
->>>>>>> 950a774c
         },
         "args": [
           {
@@ -124,19 +114,14 @@
       {
         "id": "set_laundry_washer_speed",
         "title": {
-<<<<<<< HEAD
-          "en": "Set the laundry washer speed to",
-          "nl": "Het toerental van de wasmachine instellen op",
+          "en": "Set the speed to",
+          "nl": "De snelheid instellen op",
           "da": "Indstil vaskemaskinens hastighed til",
           "it": "Imposta la velocità della lavatrice su",
           "ko": "세탁기 속도를 다음으로 설정",
           "pl": "Ustaw prędkość prania na",
           "ru": "Установить скорость стиральной машины на",
           "sv": "Ställ in tvättmaskinens hastighet på"
-=======
-          "en": "Set the speed to",
-          "nl": "Stel de snelheid in op"
->>>>>>> 950a774c
         },
         "args": [
           {

--- conflicted
+++ resolved
@@ -1,10 +1,6 @@
 {
   "name": "homey-lib",
-<<<<<<< HEAD
-  "version": "2.19.0",
-=======
   "version": "2.20.0",
->>>>>>> 2b858720
   "description": "Shared Library for Homey",
   "main": "index.js",
   "scripts": {

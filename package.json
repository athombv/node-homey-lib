{
  "name": "homey-lib",
<<<<<<< HEAD
  "version": "2.31.5",
=======
  "version": "2.32.8",
>>>>>>> 5d68cc10
  "description": "Shared Library for Homey",
  "main": "index.js",
  "scripts": {
    "build": "npm ci; npm run pack",
    "pack": "webpack",
    "lint": "eslint .",
    "test": "mocha --parallel"
  },
  "engines": {
    "node": ">=12.13.0"
  },
  "repository": {
    "type": "git",
    "url": "git+https://github.com/athombv/node-homey-lib.git"
  },
  "author": "Athom B.V.",
  "license": "ISC",
  "bugs": {
    "url": "https://github.com/athombv/node-homey-lib/issues"
  },
  "homepage": "https://github.com/athombv/node-homey-lib#readme",
  "dependencies": {
    "ajv": "^6.1.1",
    "image-size": "^0.6.2",
    "semver": "^5.7.0",
    "tinycolor2": "^1.4.1"
  },
  "devDependencies": {
    "eslint": "^7.31.0",
    "eslint-config-athom": "^2.1.1",
    "mocha": "^9.1.3",
    "mock-fs": "^5.1.2",
    "object-path": "^0.11.8",
    "set-value": "^4.1.0",
    "webpack": "^4.46.0",
    "webpack-cli": "^4.7.2"
  }
}<|MERGE_RESOLUTION|>--- conflicted
+++ resolved
@@ -1,10 +1,6 @@
 {
   "name": "homey-lib",
-<<<<<<< HEAD
-  "version": "2.31.5",
-=======
   "version": "2.32.8",
->>>>>>> 5d68cc10
   "description": "Shared Library for Homey",
   "main": "index.js",
   "scripts": {

{
  "name": "homey-lib",
<<<<<<< HEAD
  "version": "1.0.47",
=======
  "version": "1.0.52",
>>>>>>> c881cc76
  "description": "Library for Homey",
  "main": "index.js",
  "scripts": {
    "test": "echo \"Error: no test specified\" && exit 1"
  },
  "repository": {
    "type": "git",
    "url": "https://github.com/athombv/node-homey-lib"
  },
  "author": "Emile Nijssen <emile@athom.nl> (https://www.athom.com)",
  "license": "ISC",
  "bugs": {
    "url": "https://github.com/athombv/node-homey-lib/issues"
  },
  "homepage": "https://github.com/athombv/node-homey-lib",
  "dependencies": {
    "homey-signal-validator": "^2.0.0",
    "image-size": "^0.6.0",
    "semver": "^5.0.1"
  },
  "config": {
    "npmPublishTagProduction": "latest",
    "npmPublishTagStaging": "beta"
  }
}<|MERGE_RESOLUTION|>--- conflicted
+++ resolved
@@ -1,10 +1,6 @@
 {
   "name": "homey-lib",
-<<<<<<< HEAD
-  "version": "1.0.47",
-=======
   "version": "1.0.52",
->>>>>>> c881cc76
   "description": "Library for Homey",
   "main": "index.js",
   "scripts": {

--- conflicted
+++ resolved
@@ -1,10 +1,6 @@
 {
   "name": "homey-lib",
-<<<<<<< HEAD
-  "version": "2.34.0",
-=======
   "version": "2.38.1",
->>>>>>> c6fcb3a7
   "description": "Shared Library for Homey",
   "main": "index.js",
   "scripts": {

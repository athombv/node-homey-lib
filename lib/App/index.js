--- conflicted
+++ resolved
@@ -190,37 +190,21 @@
 					}
 				}
 
-<<<<<<< HEAD
 				// validate 'app.Json.drivers[].settings[].zwave'
-                if (driver.zwave) {
-                    for (let j = 0; j < driver.settings.length; j++) {
-                        let setting = driver.settings[j];
-=======
                 if (driver.zwave && Array.isArray(driver.settings)) {
                     for (let j = 0; j < driver.settings.length; j++) {
                         let setting = driver.settings[j];
-                        if (setting.zwave && setting.attr && setting.attr.max) {
-                            let signed;
-                            let size = setting.zwave.size;
-                            let max = setting.attr.max;
->>>>>>> 97666217
 
                         if (setting.type &&
-							setting.type === 'group') {
-                            for (let k = 0; k < setting.children.length; k++) {
-								let childSetting = setting.children[k];
-								this._checkZwaveForSetting(driver, childSetting);
-                            }
-<<<<<<< HEAD
+							setting.type === 'group' &&
+							setting.children &&
+							Array.isArray(setting.children)) {
+								for (let k = 0; k < setting.children.length; k++) {
+									let childSetting = setting.children[k];
+									this._checkZwaveForSetting(driver, childSetting);
+								}
 						} else {
                         	this._checkZwaveForSetting(driver, setting);
-=======
-
-                            if (size === 1 && max > 127 && max < 255 && signed ||
-                                size === 2 && max > 32767 && max < 65535 && signed ||
-                                size === 4 && max > 2147483647 && max < 4294967295 && signed)
-                            		throw new Error(`Value cannot be signed: ${driver.id}, ${setting.id}`);
->>>>>>> 97666217
 						}
                     }
                 }
